<a href="http://travis-ci.org/cdnjs/cdnjs"><img src="https://secure.travis-ci.org/cdnjs/cdnjs.png" alt="Build Status" style="max-width:100%;"></a>

# cdnJS Script Repository

cdnJS is the repository mirroring all scripts on `cdnjs.cloudflare.com`, created and maintained by [Thomas Davis](https://twitter.com/neutralthoughts), [Ryan Kirkman](https://twitter.com/ryan_kirkman) and [Lachlan Collins](http://plus.google.com/116251728973496544370?prsrc=3)

We will host any version of any library, subject to popularity and licence permissions.

__Libraries must have notable popularity: 100 stars or watchers on GitHub is a good example, but as long as reasonable popularity can be demonstrated the library will be added.__

Evidence of popularity should be included in your pull request if the GitHub project doesn't indicate this already.

Please raise a pull request for an older version of a library if your site still uses it, and also for proposals for new libraries.

## Adding a new or updating an existing library

cdnJS relies on user's pull requests and automatic updating via `npm` to populate libraries. To add a new library, or update an existing library outside of `npm`, start by [forking the cdnJS repo](https://github.com/cdnjs/cdnjs/fork) to your own GitHub account.

If you're adding/modifying outside of the GitHub browser interface, for example on the command line or with the GitHub desktop app, you will need to additionally install `node` locally. For more information on installing `node`, please refer to [nodejs.org](http://nodejs.org).

When you have forked the cdnJS repo, add your library to it. Libraries are stored in the `ajax/libs` directory. Each library has its own subdirectory of `ajax/libs` and each version of the library has its own subdirectory of the library directory name, for example:

```
/ajax/libs/jquery/2.0.0/
```

## Conventions

You should consider the following when adding to or updating the library:

* Filenames should **not** include a version number and be **lowercase**. This is OK: `useful.min.js`, but this is not: `useful-2.0.1.min.js`.

* JavaScript & CSS files should be minified to reduce network and browser overhead. If the library doesn't already provide a minified version, cdnJS's preferred JavaScript minifier is [UglifyJS](http://marijnhaverbeke.nl/uglifyjs "UglifyJS")

* If you are updating a library, try to maintain consistency with the existing structure. There will be occasions, particularly with major version increments, where this is not practical; if there are significant changes in the file structure, please note this in your pull request.


## Create or update `package.json`

Each library has a corresponding `package.json`, written in `npm` format (see `test/schemata/npm-package.json` for details or use another `package.json` to crib from - it's very simple). When an existing library is updated, the details in `package.json` should be checked and updated where required. For example, if a new version of the library is added, the version number may need changing.

## Run `npm test` to check all is well

If you're updating the library outside of `npm` or the GitHub browser, you should run `npm test` from the library directory to ensure everything is OK. If you run `npm test` and see no errors, all is well; resolve any errors before you raise your pull request and re-run `npm test` to ensure everything works.

You may see an error about a missing readme file - you can ignore this. Libraries on cdnJS do not require a readme file.

## Pull request pre-flight checks

* Have you followed the library directory structure?
* Does a valid and accurate `package.json` exist for the library?
* Have you minified JavaScript and CSS?
* Did `npm test` check out OK?

...if so, you're ready to raise a pull request.

## Raising a pull request

Please restrict your pull request to one library. From a maintenance standpoint, it's much more straightforward to process pull requests where there is one commit for one library.

In your pull request title, tell us what you're doing. If you are the author of the library, please add `[author]` to the pull request title.

Please include the following in your pull request:

* The origin of your library files (e.g., where you downloaded it)
* How you found the version of the script (e.g., `Source: http://github.com/example/releases/1.2.3.zip`)
* Evidence of popularity if the GitHub numbers don't indicate popularity.

Providing the origin of your files is very helpful as the cdnJS project is peer-reviewed.

## Enabling `npm` auto update

cdnJS automatically updates libraries that are known to be hosted on `npm` e.g., Lodash. This auto-update script runs every 4 hours.

To add an `npm` hook to a library, update the `package.json` with configuration details and submit your pull request. An example configuration:

```
 // Lodash package.json
 // ...
  "npmName": "lodash",
  "npmFileMap": [{
    "basePath": "/dist/",
    "files": [
      "*.js"
    ]
  }],
  // ...
```

* `npmName` should map to the name of the library on `npm`
* `npmFileMap` is a list of files to take from the `npm` tarball and host on cdnJS
* `basePath` will be ignored when copying over to the CDN
* `files` is a pattern matcher allowing selection of multiple files

The above example looks in the tarball whose structure might look like this:

```
- dist/lodash.js
- dist/lodash.min.js
```

The auto-update process will look for `dist` inside the named tarball and copy all the JavaScript file(s) to cdnJS, minus the `dist` path. The resulting files in cdnJS will be: 

```
ajax/libs/lodash.js/1.0.0/lodash.js
ajax/libs/lodash.js/1.0.0/lodash.min.js
```

## API

You can search cdnJS via our API:

```
http://api.cdnjs.com/libraries
```

Without any query parameters it will return the name and main file URL of every library on cdnJS. To search, use:

```
http://api.cdnjs.com/libraries?search=jquery
```

If you would like more data, use the fields parameter which takes comma-separated values:

```
http://api.cdnjs.com/libraries?search=jquery&fields=version,description
```

To get a list of all files for that library, use the assets field:

```
http://api.cdnjs.com/libraries?search=jquery&fields=assets
```

Other fields available are:

```
version
description
homepage
keywords
maintainers
assets
```

<<<<<<< HEAD
The API is served over Cloudflare with a 6 hour expiry for requests
=======
The API is served over Cloudfront with a 6 hour expiry for requests.
>>>>>>> 7bed95d6


## Extensions, Plugins, Resources

[Extensions, Plugins, Resources](https://github.com/cdnjs/cdnjs/wiki/Extensions%2C-Plugins%2C-Resources)<|MERGE_RESOLUTION|>--- conflicted
+++ resolved
@@ -143,11 +143,7 @@
 assets
 ```
 
-<<<<<<< HEAD
 The API is served over Cloudflare with a 6 hour expiry for requests
-=======
-The API is served over Cloudfront with a 6 hour expiry for requests.
->>>>>>> 7bed95d6
 
 
 ## Extensions, Plugins, Resources
