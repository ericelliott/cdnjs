--- conflicted
+++ resolved
@@ -1,21 +1,11 @@
 {
   "name": "minitranslate",
   "filename": "minitranslate.min.js",
-<<<<<<< HEAD
-  "version": "0.6",
-  "maintainers": [
-    {
-      "name": "Bryce Dorn",
-      "web": "http://bryce.io"
-    }
-  ],
-=======
   "version": "0.6.0",
   "maintainers": [{
     "name": "Bryce Dorn",
     "web": "http://bryce.io"
   }],
->>>>>>> c6e281f9
   "description": "A lightweight way to change words into other words.",
   "homepage": "http://bryce.io/minitranslate",
   "repository": {
