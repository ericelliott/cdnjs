{
  "name": "angular-ui-bootstrap",
  "description": "Native AngularJS (Angular) directives for Twitter's Bootstrap. Small footprint (5kB gzipped!), no 3rd party JS dependencies (jQuery, bootstrap JS) required!",
  "author": "https://github.com/angular-ui/bootstrap/graphs/contributors",
  "homepage": "http://angular-ui.github.com/bootstrap/",
  "keywords": [
    "AngularJS",
    "angular",
    "angular.js",
    "bootstrap",
    "angular-ui",
    "AngularUI"
  ],
  "filename": "ui-bootstrap-tpls.min.js",
<<<<<<< HEAD
  "version": "0.5.0",
=======
  "version": "0.6.0",
>>>>>>> 9a8adb1e
  "repositories": [{
    "type": "git",
    "url": "https://github.com/angular-ui/bootstrap"
  }],
  "bugs": "https://github.com/angular-ui/bootstrap/issues",
  "licenses": [
    {
      "type": "MIT",
      "url": "https://github.com/angular-ui/bootstrap/blob/master/LICENSE"
    }
  ]
}<|MERGE_RESOLUTION|>--- conflicted
+++ resolved
@@ -12,11 +12,7 @@
     "AngularUI"
   ],
   "filename": "ui-bootstrap-tpls.min.js",
-<<<<<<< HEAD
-  "version": "0.5.0",
-=======
   "version": "0.6.0",
->>>>>>> 9a8adb1e
   "repositories": [{
     "type": "git",
     "url": "https://github.com/angular-ui/bootstrap"
