--- conflicted
+++ resolved
@@ -1,12 +1,7 @@
 {
   "name": "dc",
-<<<<<<< HEAD
   "filename": "dc.min,js",
   "version": "1.6.0",
-=======
-  "filename": "dc.min.js",
-  "version": "1.7.0",
->>>>>>> d5074803
   "license": "Apache-2.0",
   "copyright": "2014",
   "description": "A multi-dimensional charting library built to work natively with crossfilter and rendered using d3.js ",
