{
    "name": "numeral.js",
    "filename": "numeral.min.js",
<<<<<<< HEAD
    "version": "1.4.5",
=======
    "version": "1.5.0",
>>>>>>> a770e9ec
    "description": "A lightweight javascript library to format and manipulate numbers.",
    "homepage": "http://numeraljs.com/",
    "keywords": [
        "numeral",
        "number",
        "format",
        "time",
        "money",
        "percentage"
    ],
    "maintainers": [
        {
            "name": "Adam Draper"
        }
    ],
   "repositories": [
       {
           "type": "git",
           "url": "https://github.com/adamwdraper/Numeral-js"
       }
   ]
}<|MERGE_RESOLUTION|>--- conflicted
+++ resolved
@@ -1,11 +1,7 @@
 {
     "name": "numeral.js",
     "filename": "numeral.min.js",
-<<<<<<< HEAD
-    "version": "1.4.5",
-=======
     "version": "1.5.0",
->>>>>>> a770e9ec
     "description": "A lightweight javascript library to format and manipulate numbers.",
     "homepage": "http://numeraljs.com/",
     "keywords": [
