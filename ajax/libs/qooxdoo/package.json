--- conflicted
+++ resolved
@@ -5,11 +5,7 @@
     "homepage" : "http://qooxdoo.org",
     "description": "qooxdoo is a cross-browser DOM manipulation library to enhance websites with a rich user experience.",
     "keywords": ["framework", "toolkit", "dom"],
-<<<<<<< HEAD
-    "version": "2.1.2",
-=======
     "version": "3.0",
->>>>>>> e8100ffe
     "repository" : {
         "type" : "git",
         "url" : "https://github.com/qooxdoo/qooxdoo.git"
