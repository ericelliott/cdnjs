{
  "name": "zeroclipboard",
  "title": "ZeroClipboard",
  "version": "2.0.0-beta.4",
  "description": "The ZeroClipboard library provides an easy way to copy text to the clipboard using an invisible Adobe Flash movie and a JavaScript interface.",
  "keywords": [
    "flash",
    "clipboard",
    "copy",
    "cut",
    "paste",
    "zclip",
    "clip",
    "clippy"
  ],
  "homepage": "http://zeroclipboard.org/",
  "licenses": [
    {
      "type": "MIT",
      "url": "https://github.com/zeroclipboard/zeroclipboard/blob/master/LICENSE"
    }
  ],
  "contributors": [
    {
      "name": "Jon Rohan",
      "url": "http://jonrohan.me/"
    },
    {
      "name": "James M. Greene",
      "email": "james.m.greene@gmail.com",
      "url": "http://jamesgreene.net/"
    }
  ],
  "repository": {
    "type": "git",
    "url": "https://github.com/zeroclipboard/zeroclipboard.git"
  },
  "bugs": "https://github.com/zeroclipboard/zeroclipboard/issues",
  "filename": "ZeroClipboard.min.js",
  "npmName": "zeroclipboard",
  "npmFileMap": [
    {
      "basePath": "/",
      "files": [
<<<<<<< HEAD
        "ZeroClipboard.*"
=======
        "ZeroClipboard.js",
        "ZeroClipboard.min.js",
        "ZeroClipboard.swf"
>>>>>>> 69a29144
      ]
    }
  ]
}<|MERGE_RESOLUTION|>--- conflicted
+++ resolved
@@ -42,13 +42,7 @@
     {
       "basePath": "/",
       "files": [
-<<<<<<< HEAD
         "ZeroClipboard.*"
-=======
-        "ZeroClipboard.js",
-        "ZeroClipboard.min.js",
-        "ZeroClipboard.swf"
->>>>>>> 69a29144
       ]
     }
   ]
