--- conflicted
+++ resolved
@@ -1,11 +1,7 @@
 {
     "name": "handlebars.js",
     "filename": "handlebars.min.js",
-<<<<<<< HEAD
-    "version": "1.2.1",
-=======
     "version": "1.3.0",
->>>>>>> b3c44b91
     "description": "Handlebars provides the power necessary to let you build semantic templates effectively with no frustration. Mustache templates are compatible with Handlebars, so you can take a Mustache template, import it into Handlebars, and start taking advantage of the extra Handlebars features.",
     "homepage": "http://www.handlebarsjs.com",
     "keywords": [
