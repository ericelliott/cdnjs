{
<<<<<<< HEAD
  "name": "thorax",
  "version": "2.0.1",
  "filename": "thorax.js",
  "description": "Handlebars + Backbone",
  "homepage": "http://thoraxjs.org/",
  "keywords": ["backbone", "handlebars"],
  "authors": [
    "Ryan Eastridge <ryan@eastridge.me> (http://eastridge.me)",
    "Kevin Decker <kpdecker@gmail.com> (http://incaseofstairs.com)"
  ],
  "repository": {
    "type": "git",
    "url": "git://github.com/walmartlabs/thorax.git"
  },
  "engines": {
    "node": ">=0.4.7"
  },
  "dependencies": {
    "fs-watch-tree": "0.2.0"
  },
  "devDependencies": {
    "uglify-js": "1.3.4",
    "jake": "~0.5",
    "phoenix-build": "~1"
  },
  "scripts": {
    "test": "./node_modules/.bin/jake test"
  },
  "bin": {
    "thorax": "bin/thorax"
  }
=======
    "name": "thorax",
    "version": "2.2.0",
    "filename": "thorax.js",
    "description": "Handlebars + Backbone",
    "homepage": "http://thoraxjs.org/",
    "keywords": [
        "backbone",
        "handlebars"
    ],
    "authors": [
        "Ryan Eastridge <ryan@eastridge.me> (http://eastridge.me)",
        "Kevin Decker <kpdecker@gmail.com> (http://incaseofstairs.com)"
    ],
    "repository": {
        "type": "git",
        "url": "git://github.com/walmartlabs/thorax.git"
    },
    "engines": {
        "node": ">=0.4.7"
    },
    "dependencies": {
        "fs-watch-tree": "0.2.0"
    },
    "devDependencies": {
        "uglify-js": "1.3.4",
        "jake": "~0.5",
        "phoenix-build": "~1"
    },
    "scripts": {
        "test": "./node_modules/.bin/jake test"
    },
    "bin": {
        "thorax": "bin/thorax"
    }
>>>>>>> ec6cab53
}<|MERGE_RESOLUTION|>--- conflicted
+++ resolved
@@ -1,37 +1,4 @@
 {
-<<<<<<< HEAD
-  "name": "thorax",
-  "version": "2.0.1",
-  "filename": "thorax.js",
-  "description": "Handlebars + Backbone",
-  "homepage": "http://thoraxjs.org/",
-  "keywords": ["backbone", "handlebars"],
-  "authors": [
-    "Ryan Eastridge <ryan@eastridge.me> (http://eastridge.me)",
-    "Kevin Decker <kpdecker@gmail.com> (http://incaseofstairs.com)"
-  ],
-  "repository": {
-    "type": "git",
-    "url": "git://github.com/walmartlabs/thorax.git"
-  },
-  "engines": {
-    "node": ">=0.4.7"
-  },
-  "dependencies": {
-    "fs-watch-tree": "0.2.0"
-  },
-  "devDependencies": {
-    "uglify-js": "1.3.4",
-    "jake": "~0.5",
-    "phoenix-build": "~1"
-  },
-  "scripts": {
-    "test": "./node_modules/.bin/jake test"
-  },
-  "bin": {
-    "thorax": "bin/thorax"
-  }
-=======
     "name": "thorax",
     "version": "2.2.0",
     "filename": "thorax.js",
@@ -66,5 +33,4 @@
     "bin": {
         "thorax": "bin/thorax"
     }
->>>>>>> ec6cab53
 }