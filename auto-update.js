var Hipchat = require('node-hipchat'),
    path = require("path"),
    assert = require("assert"),
    fs = require("fs-extra"),
    glob = require("glob"),
    _ = require('lodash'),
    request = require("superagent"),
    async = require("async"),
    tarball = require('tarball-extract'),
    mkdirp = require('mkdirp');

var HC = new Hipchat(process.env.HIPCHAT);
var hipchat = {
    message: function(color, message) {
        if (process.env.HIPCHAT) {
            var params = {
                room: 165440,
                from: 'Auto Update',
                message: message,
                color: color,
                notify: 0
            };
            HC.postMessage(params, function(data) {});
        } else {
            console.log('No Hipchat API Key');
        }
    }
};
<<<<<<< HEAD
var path = require("path"),
    fs = require("fs-extra"),
    glob = require("glob"),
    _ = require('lodash'),
    request = require("superagent"),
    async = require("async"),
    tarball = require('tarball-extract'),
    mkdirp = require('mkdirp');

fs.mkdirParent = function(dirPath, mode, callback) {
    //Call the standard fs.mkdir
    fs.mkdir(dirPath, mode, function(error) {
        //When it fail in this way, do the custom steps
        if (error && error.errno === 34) {
            //Create all the parents recursively
            fs.mkdirParent(path.dirname(dirPath), mode, callback);
            //And then the directory
            fs.mkdirParent(dirPath, mode, callback);
        }
        //Manually run the callback since we used our own callback to do all these
        callback && callback(error);
    });
};
=======
>>>>>>> 3ecf98a9

hipchat.message('gray', 'Auto Update Started');
var newVersionCount = 0;
var parse = function(json_file, ignore_missing, ignore_parse_fail) {
    var content;

    try {
        content = fs.readFileSync(json_file, 'utf8');
    } catch (err1) {
        if (!ignore_missing) {
            assert.ok(0, json_file + " doesn't exist!");
        }
        return null;
    }
    try {
        return JSON.parse(content);
    } catch (err2) {
        if (!ignore_parse_fail) {
            //assert.ok(0, json_file + " failed to parse");
        }
        return null;
    }
}

<<<<<<< HEAD
var updateLibrary = function(pkg, callback) {
    console.log('Checking versions for ' + pkg.npmName);

    var versionUpdates = [];


    request.get('http://registry.npmjs.org/' + pkg.npmName, function(result) {
        _.each(result.body.versions, function(data, version) {
            var path = './ajax/libs/' + pkg.name + '/' + version;
            if (!fs.existsSync(path)) {
                console.log('Dont have this verison', path);

                versionUpdates.push(function(callback) {
                    fs.mkdirSync(path);
                    var url = data.dist.tarball;
                    var download_file = path + '/dist.tar.gz';
                    console.log('Downloading...');
                    try {
                        tarball.extractTarballDownload(url, download_file, path, {}, function(err, result) {
                            console.log('Downloaded');
                            fs.unlinkSync(download_file);
                            if (err) {
                                fs.removeSync(path + '/' + folderName);
                                console.log('critcal');
                                callback();
                                return false;
                            }
                            var folderName = fs.readdirSync(path)[0];

                            var npmFileMap = pkg.npmFileMap;

                            _.each(npmFileMap, function(fileSpec) {
                                var basePath = fileSpec.basePath || "";
                                console.log('looping through files');
                                _.each(fileSpec.files, function(file) {
                                    var extractPath = basePath + "/" + file;
                                    var files = glob.sync(path + "/" + folderName + "/" + basePath + "/" + file);

                                    _.each(files, function(extractFilePath) {
                                        if (extractFilePath.slice(-4) == ".zip") return;
                                        if (extractFilePath.indexOf("dependencies") !== -1) return;
                                        var replacePath = folderName + "/" + basePath + "/";
                                        replacePath = replacePath.replace(/\/\//g, "/");
                                        replacePath = replacePath.replace(/\/\//g, "/");
                                        var actualPath = extractFilePath.replace(replacePath, "");
                                        console.log('checking extract', replacePath);
                                        if (fs.existsSync(extractFilePath)) {
                                            var bla = actualPath;
                                            fs.mkdirParent(bla.substr(2, bla.lastIndexOf('/') - 1), function() {
                                                console.log('made dir', bla.substr(2, bla.lastIndexOf('/') - 1))
                                                fs.renameSync(extractFilePath, actualPath);
                                            })
                                        } else {
                                            console.log('ERRRRRORRRRRR', extractFilePath, actualPath);
                                        }
                                    });
                                });
                            });
                            console.log('fiinished');
                            setTimeout(function() {
                                fs.removeSync(path + '/' + folderName);
                                callback();
                            }, 200);
                        });
                    } catch (e) {
                        console.log('so erro rprone', e)
                    }

                });;
=======
var reEscape = function(s){
    return s.replace(/[-\/\\^$*+?.()|[\]{}]/g, '\\$&');
}

/**
 * Check if an npmFileMap object contains any path which are not normalized, and thus could allow access to parent dirs
 * @param pkg
 * @returns {*}
 */
var isValidFileMap = function(pkg){
    var isValidPath = function(p){
        if(p !== null){ //don't allow parent dir access, or tricky paths
            p = p.replace(/\/+/g, '/'); //dont penalize for consequtive path seperators
            return p === path.normalize(p);
        }
        return false
    };

    if(pkg && pkg.npmFileMap){
        return _.every(pkg.npmFileMap, function(fileSpec){
           if(isValidPath(fileSpec.basePath || "/")){
               return _.every(fileSpec.files, isValidPath);
           }
           return false;
        });
    }
    return false
};

var error = function(msg, name){
    var err = new Error(msg);
    err.name = name;
    console.log(msg);
    hipchat.message('red', msg);
    return err;
}
error.PKG_NAME = 'BadPackageName'
error.FILE_PATH = 'BadFilePath'

/**
 * returns a fucntion that takes N args, where each arg is a path that must not outside of libPath.
 * returns true if all paths are within libPath, else false
 */
var isAllowedPathFn = function(libPath){ //is path within the lib dir? if not, they shouldnt be writing/reading there
    libPath = path.normalize(libPath || "/");
    return function(){
        var paths = 1 <= arguments.length ? [].slice.call(arguments, 0) : [];
        var re = new RegExp("^"+reEscape(libPath));
        return _.every(paths, function(p) {
            p = path.normalize(p);
            return p.match(re);
        });
    }
};

var invalidNpmName = function(name){
    return !!~name.indexOf(".."); //doesnt contain
}

/**
 * Attempt to update the npmFileMap from extracted package.json, then using npmFileMap move required files to libPath/../
 * If the npmFileMap tries to modify files outside of libPath, dont let it!
 * @param pkg
 * @param libPath = root folder for extracted lib
 * @returns {Array} = array of security related errors triggered during operation.
 */
var processNewVersion = function(pkg, version){
    var extractLibPath = path.join(getPackageTempPath(pkg, version), 'package');
    var libPath = getPackagePath(pkg, version)

    var isAllowedPath = isAllowedPathFn(extractLibPath);

    var newPath = path.join(libPath, 'package.json')
    if(false && fs.existsSync(newPath)){ //turn this off for now
        var newPkg = parse(newPath);
        if(isValidFileMap(newPkg)){
            pkg.npmFileMap = newPkg.npmFileMap;
        }
    }
    var npmFileMap = pkg.npmFileMap;
    var errors = [];

    _.each(npmFileMap, function(fileSpec) {
        var basePath = fileSpec.basePath || "";

        _.each(fileSpec.files, function(file) {
            var libContentsPath = path.normalize(path.join(extractLibPath, basePath));
            if(!isAllowedPath(libContentsPath)){
                errors.push(error(pkg.npmName+" contains a malicious file path: "+libContentsPath, error.FILE_PATH));
                return
            }
            var files = glob.sync(path.join(libContentsPath, file));
            var copyPath = path.join(libPath, basePath)

            _.each(files, function(extractFilePath) {
                if(extractFilePath.match(/(dependencies|\.zip\s*$)/i)) return;

                var copyPart = path.relative(libContentsPath, extractFilePath);
                var copyPath = path.join(libPath, copyPart)
                fs.mkdirsSync(path.dirname(copyPath))
                //TODO remove me:
                console.log('rename:',extractFilePath, copyPath)

                fs.renameSync(extractFilePath, copyPath);
            });
        });
    });
    return errors;
}


var getPackageTempPath = function(pkg, version){
    return path.normalize(path.join(__dirname, 'temp', pkg.name, version))
}
var getPackagePath = function(pkg, version){
    return path.normalize(path.join(__dirname, 'ajax', 'libs', pkg.name, version));
}
/**
 * download and extract a tarball for a single npm version, get the files in npmFileMap and delete the rest
 * @param pkg
 * @param tarballUrl
 * @param version
 * @param cb
 * @returns {*}
 */
var updateLibraryVersion = function(pkg, tarballUrl, version, cb) {
    if(invalidNpmName(pkg.name)){
        return cb(error(pkg.npmName+" has a malicious package name:"+ pkg.name, error.PKG_NAME));
    }
    var extractLibPath = getPackageTempPath(pkg, version);
    var libPath = getPackagePath(pkg, version);


    if(!fs.existsSync(libPath)) {
        fs.mkdirsSync(extractLibPath);
        var url = tarballUrl;
        var downloadFile = path.join(extractLibPath, 'dist.tar.gz');
        tarball.extractTarballDownload(url , downloadFile, extractLibPath, {}, function(err, result) {
            if(fs.existsSync(downloadFile)){
                processNewVersion(pkg, version);
>>>>>>> 3ecf98a9
                newVersionCount++;
                console.log("Do not have version", version, "of", pkg.npmName);
            } else {
                console.log("error downloading "+ version+ "of "+pkg.npmName+" it didnt exist: ", result, err)
            }
            cb()
        });
<<<<<<< HEAD


        async.series(versionUpdates, function(err, results) {
            var npmVersion = result.body['dist-tags'] && result.body['dist-tags'].latest || 0;
            pkg.version = npmVersion;
            fs.writeFileSync('ajax/libs/' + pkg.name + '/package.json', JSON.stringify(pkg, null, 2), 'utf8');

            callback(null, pkg['npm-name']);
        });
=======
    } else {
        cb()
    }
};

/**
 * grab all versions of a lib that has an 'npmFileMap' and 'npmName' in its package.json
 * @param pkg
 * @param tarballUrl
 * @param cb
 */
var updateLibrary = function (pkg, cb) {
    if(!isValidFileMap(pkg)){
        console.log(pkg.npmName+" has a malicious npmFileMap");
        hipchat.message('red', pkg.npmName+" has a malicious npmFileMap: "+ JSON.stringify(pkg.npmFileMap));
        return cb(null);
    }
    console.log('Checking versions for ' + pkg.npmName);
    request.get('http://registry.npmjs.org/' + pkg.npmName, function(result) {
        async.eachLimit(_.pairs(result.body.versions), 5, function(p, cb){ //extract 5 at a time
            var data = p[1];
            var version = p[0];
            updateLibraryVersion(pkg, data.dist.tarball, version, cb)
        }, function(err){
            var npmVersion = result.body['dist-tags'] && result.body['dist-tags'].latest || 0;
            pkg.version = npmVersion;
            fs.writeFileSync('ajax/libs/' + pkg.name + '/package.json', JSON.stringify(pkg, null, 2), 'utf8');
            cb(null);
        });
    });
}

exports.run = function(){
    fs.removeSync(path.join(__dirname, 'temp'))
    console.log('Looking for npm enabled libraries...');

    // load up those files
    var packages = glob.sync("./ajax/libs/*/package.json");
    packages = _(packages).map(function (pkg) {
        var parsedPkg = parse(pkg);
        return (parsedPkg.npmName && parsedPkg.npmFileMap) ? parsedPkg : null;
    }).compact().value();
    hipchat.message('green', 'Found ' + packages.length + ' npm enabled libraries');
    console.log('Found ' + packages.length + ' npm enabled libraries');

    async.eachSeries(packages, updateLibrary, function(err) {
        console.log('Script completed');
        hipchat.message('green', 'Auto Update Completed - ' + newVersionCount + ' versions were updated');
        fs.removeSync(path.join(__dirname, 'temp'))
>>>>>>> 3ecf98a9
    });
}
exports.updateLibrary = updateLibrary;
exports.updateLibraryVersion = updateLibraryVersion;
exports.processNewVersion = processNewVersion;
exports.error = error;
exports.isAllowedPathFn = isAllowedPathFn;
exports.isValidFileMap = isValidFileMap;
exports.invalidNpmName = invalidNpmName;

<<<<<<< HEAD
console.log('Looking for npm enabled libraries...');

// load up those files
var packages = glob.sync("./ajax/libs/**/package.json");
packages = _(packages).map(function(pkg) {
    var parsedPkg = parse(pkg);
    return parsedPkg.npmName ? parsedPkg : null;
}).compact().value();
hipchat.message('green', 'Found ' + packages.length + ' npm enabled libraries');
console.log('Found ' + packages.length + ' npm enabled libraries');
var libraryUpdates = [];
_.each(packages, function(pkg) {
    libraryUpdates.push(function(callback) {
        updateLibrary(pkg, callback);
    });;
});
async.series(libraryUpdates, function(err, results) {
    console.log('Script completed');
    hipchat.message('green', 'Auto Update Completed - ' + newVersionCount + ' versions were updated');
});
=======

var args = process.argv.slice(2);
if(args.length > 0 && args[0] == 'run'){
    exports.run()
} else {
    console.log('to start, pass the "run" arg')
}
>>>>>>> 3ecf98a9
<|MERGE_RESOLUTION|>--- conflicted
+++ resolved
@@ -11,51 +11,25 @@
 
 var HC = new Hipchat(process.env.HIPCHAT);
 var hipchat = {
-    message: function(color, message) {
-        if (process.env.HIPCHAT) {
-            var params = {
-                room: 165440,
-                from: 'Auto Update',
-                message: message,
-                color: color,
-                notify: 0
-            };
-            HC.postMessage(params, function(data) {});
-        } else {
-            console.log('No Hipchat API Key');
-        }
-    }
-};
-<<<<<<< HEAD
-var path = require("path"),
-    fs = require("fs-extra"),
-    glob = require("glob"),
-    _ = require('lodash'),
-    request = require("superagent"),
-    async = require("async"),
-    tarball = require('tarball-extract'),
-    mkdirp = require('mkdirp');
-
-fs.mkdirParent = function(dirPath, mode, callback) {
-    //Call the standard fs.mkdir
-    fs.mkdir(dirPath, mode, function(error) {
-        //When it fail in this way, do the custom steps
-        if (error && error.errno === 34) {
-            //Create all the parents recursively
-            fs.mkdirParent(path.dirname(dirPath), mode, callback);
-            //And then the directory
-            fs.mkdirParent(dirPath, mode, callback);
-        }
-        //Manually run the callback since we used our own callback to do all these
-        callback && callback(error);
-    });
-};
-=======
->>>>>>> 3ecf98a9
+  message: function(color, message) {
+    if (process.env.HIPCHAT) {
+      var params = {
+        room: 165440,
+        from: 'Auto Update',
+        message: message,
+        color: color,
+        notify: 0
+      };
+      HC.postMessage(params, function(data) {});
+    } else {
+      console.log('No Hipchat API Key');
+    }
+  }
+};
 
 hipchat.message('gray', 'Auto Update Started');
 var newVersionCount = 0;
-var parse = function(json_file, ignore_missing, ignore_parse_fail) {
+var parse = function (json_file, ignore_missing, ignore_parse_fail) {
     var content;
 
     try {
@@ -76,77 +50,6 @@
     }
 }
 
-<<<<<<< HEAD
-var updateLibrary = function(pkg, callback) {
-    console.log('Checking versions for ' + pkg.npmName);
-
-    var versionUpdates = [];
-
-
-    request.get('http://registry.npmjs.org/' + pkg.npmName, function(result) {
-        _.each(result.body.versions, function(data, version) {
-            var path = './ajax/libs/' + pkg.name + '/' + version;
-            if (!fs.existsSync(path)) {
-                console.log('Dont have this verison', path);
-
-                versionUpdates.push(function(callback) {
-                    fs.mkdirSync(path);
-                    var url = data.dist.tarball;
-                    var download_file = path + '/dist.tar.gz';
-                    console.log('Downloading...');
-                    try {
-                        tarball.extractTarballDownload(url, download_file, path, {}, function(err, result) {
-                            console.log('Downloaded');
-                            fs.unlinkSync(download_file);
-                            if (err) {
-                                fs.removeSync(path + '/' + folderName);
-                                console.log('critcal');
-                                callback();
-                                return false;
-                            }
-                            var folderName = fs.readdirSync(path)[0];
-
-                            var npmFileMap = pkg.npmFileMap;
-
-                            _.each(npmFileMap, function(fileSpec) {
-                                var basePath = fileSpec.basePath || "";
-                                console.log('looping through files');
-                                _.each(fileSpec.files, function(file) {
-                                    var extractPath = basePath + "/" + file;
-                                    var files = glob.sync(path + "/" + folderName + "/" + basePath + "/" + file);
-
-                                    _.each(files, function(extractFilePath) {
-                                        if (extractFilePath.slice(-4) == ".zip") return;
-                                        if (extractFilePath.indexOf("dependencies") !== -1) return;
-                                        var replacePath = folderName + "/" + basePath + "/";
-                                        replacePath = replacePath.replace(/\/\//g, "/");
-                                        replacePath = replacePath.replace(/\/\//g, "/");
-                                        var actualPath = extractFilePath.replace(replacePath, "");
-                                        console.log('checking extract', replacePath);
-                                        if (fs.existsSync(extractFilePath)) {
-                                            var bla = actualPath;
-                                            fs.mkdirParent(bla.substr(2, bla.lastIndexOf('/') - 1), function() {
-                                                console.log('made dir', bla.substr(2, bla.lastIndexOf('/') - 1))
-                                                fs.renameSync(extractFilePath, actualPath);
-                                            })
-                                        } else {
-                                            console.log('ERRRRRORRRRRR', extractFilePath, actualPath);
-                                        }
-                                    });
-                                });
-                            });
-                            console.log('fiinished');
-                            setTimeout(function() {
-                                fs.removeSync(path + '/' + folderName);
-                                callback();
-                            }, 200);
-                        });
-                    } catch (e) {
-                        console.log('so erro rprone', e)
-                    }
-
-                });;
-=======
 var reEscape = function(s){
     return s.replace(/[-\/\\^$*+?.()|[\]{}]/g, '\\$&');
 }
@@ -287,7 +190,6 @@
         tarball.extractTarballDownload(url , downloadFile, extractLibPath, {}, function(err, result) {
             if(fs.existsSync(downloadFile)){
                 processNewVersion(pkg, version);
->>>>>>> 3ecf98a9
                 newVersionCount++;
                 console.log("Do not have version", version, "of", pkg.npmName);
             } else {
@@ -295,17 +197,6 @@
             }
             cb()
         });
-<<<<<<< HEAD
-
-
-        async.series(versionUpdates, function(err, results) {
-            var npmVersion = result.body['dist-tags'] && result.body['dist-tags'].latest || 0;
-            pkg.version = npmVersion;
-            fs.writeFileSync('ajax/libs/' + pkg.name + '/package.json', JSON.stringify(pkg, null, 2), 'utf8');
-
-            callback(null, pkg['npm-name']);
-        });
-=======
     } else {
         cb()
     }
@@ -355,7 +246,6 @@
         console.log('Script completed');
         hipchat.message('green', 'Auto Update Completed - ' + newVersionCount + ' versions were updated');
         fs.removeSync(path.join(__dirname, 'temp'))
->>>>>>> 3ecf98a9
     });
 }
 exports.updateLibrary = updateLibrary;
@@ -366,33 +256,10 @@
 exports.isValidFileMap = isValidFileMap;
 exports.invalidNpmName = invalidNpmName;
 
-<<<<<<< HEAD
-console.log('Looking for npm enabled libraries...');
-
-// load up those files
-var packages = glob.sync("./ajax/libs/**/package.json");
-packages = _(packages).map(function(pkg) {
-    var parsedPkg = parse(pkg);
-    return parsedPkg.npmName ? parsedPkg : null;
-}).compact().value();
-hipchat.message('green', 'Found ' + packages.length + ' npm enabled libraries');
-console.log('Found ' + packages.length + ' npm enabled libraries');
-var libraryUpdates = [];
-_.each(packages, function(pkg) {
-    libraryUpdates.push(function(callback) {
-        updateLibrary(pkg, callback);
-    });;
-});
-async.series(libraryUpdates, function(err, results) {
-    console.log('Script completed');
-    hipchat.message('green', 'Auto Update Completed - ' + newVersionCount + ' versions were updated');
-});
-=======
 
 var args = process.argv.slice(2);
 if(args.length > 0 && args[0] == 'run'){
     exports.run()
 } else {
     console.log('to start, pass the "run" arg')
-}
->>>>>>> 3ecf98a9
+}